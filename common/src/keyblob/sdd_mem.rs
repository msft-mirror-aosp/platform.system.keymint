// Copyright 2022, The Android Open Source Project
//
// Licensed under the Apache License, Version 2.0 (the "License");
// you may not use this file except in compliance with the License.
// You may obtain a copy of the License at
//
//     http://www.apache.org/licenses/LICENSE-2.0
//
// Unless required by applicable law or agreed to in writing, software
// distributed under the License is distributed on an "AS IS" BASIS,
// WITHOUT WARRANTIES OR CONDITIONS OF ANY KIND, either express or implied.
// See the License for the specific language governing permissions and
// limitations under the License.

//! In-memory secure deletion secret manager.
//!
//! Only suitable for development/testing (as secrets are lost on restart).

use super::{SecureDeletionData, SecureDeletionSecretManager, SecureDeletionSlot, SlotPurpose};
use crate::{crypto, km_err, Error};

/// Secure deletion secret manager that keeps state in memory. Provided as an example only; do not
/// use in a real system (keys will not survive reboot if you do).
pub struct InMemorySlotManager<const N: usize> {
    factory_secret: Option<[u8; 32]>,
    slots: [Option<SecureDeletionData>; N],
}

impl<const N: usize> Default for InMemorySlotManager<N> {
    fn default() -> Self {
        Self {
            factory_secret: None,
            // Work around Rust limitation that `[None; N]` doesn't work.
            slots: [(); N].map(|_| Option::<SecureDeletionData>::default()),
        }
    }
}

impl<const N: usize> SecureDeletionSecretManager for InMemorySlotManager<N> {
    fn get_or_create_factory_reset_secret(
        &mut self,
        rng: &mut dyn crypto::Rng,
    ) -> Result<SecureDeletionData, Error> {
        if self.factory_secret.is_none() {
            // No factory reset secret created yet, so do so now.
            let mut secret = [0; 32];
            rng.fill_bytes(&mut secret[..]);
            self.factory_secret = Some(secret);
        }
        self.get_factory_reset_secret()
    }

    fn get_factory_reset_secret(&self) -> Result<SecureDeletionData, Error> {
        match self.factory_secret {
            Some(secret) => Ok(SecureDeletionData {
                factory_reset_secret: secret,
                secure_deletion_secret: [0; 16],
            }),
            None => Err(km_err!(UnknownError, "no factory secret available!")),
        }
    }

    fn new_secret(
        &mut self,
        rng: &mut dyn crypto::Rng,
        _purpose: SlotPurpose,
    ) -> Result<(SecureDeletionSlot, SecureDeletionData), Error> {
        for idx in 0..N {
            if self.slots[idx].is_none() {
                let mut sdd = self.get_or_create_factory_reset_secret(rng)?;
                rng.fill_bytes(&mut sdd.secure_deletion_secret[..]);
                self.slots[idx] = Some(sdd.clone());
                return Ok((SecureDeletionSlot(idx as u32), sdd));
            }
        }
        Err(km_err!(RollbackResistanceUnavailable, "full"))
    }

    fn get_secret(&self, slot: SecureDeletionSlot) -> Result<SecureDeletionData, Error> {
        let idx = slot.0 as usize;
        if !(0..N).contains(&idx) {
            return Err(km_err!(InvalidKeyBlob, "slot idx out of bounds"));
        }
        match &self.slots[idx] {
            Some(data) => Ok(data.clone()),
            None => Err(km_err!(InvalidKeyBlob, "slot idx empty")),
        }
    }

    fn delete_secret(&mut self, slot: SecureDeletionSlot) -> Result<(), Error> {
        match self.slots[slot.0 as usize].take() {
            Some(_data) => Ok(()),
            None => Err(km_err!(InvalidKeyBlob, "slot idx empty")),
        }
    }

    fn delete_all(&mut self) {
        self.factory_secret = None;
        for idx in 0..N {
            self.slots[idx] = None;
        }
    }
<<<<<<< HEAD
}

#[derive(Default)]
struct FakeRng(u8);

impl crate::crypto::Rng for FakeRng {
    fn add_entropy(&mut self, _data: &[u8]) {}
    fn fill_bytes(&mut self, dest: &mut [u8]) {
        for b in dest {
            *b = self.0;
            self.0 += 1;
        }
    }
=======
>>>>>>> 96be695f
}<|MERGE_RESOLUTION|>--- conflicted
+++ resolved
@@ -100,20 +100,4 @@
             self.slots[idx] = None;
         }
     }
-<<<<<<< HEAD
-}
-
-#[derive(Default)]
-struct FakeRng(u8);
-
-impl crate::crypto::Rng for FakeRng {
-    fn add_entropy(&mut self, _data: &[u8]) {}
-    fn fill_bytes(&mut self, dest: &mut [u8]) {
-        for b in dest {
-            *b = self.0;
-            self.0 += 1;
-        }
-    }
-=======
->>>>>>> 96be695f
 }